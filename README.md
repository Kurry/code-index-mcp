# Code Index MCP

Code Index MCP is a Model Context Protocol server that enables large language models (LLMs) to index, search, and analyze code in project directories.

## Features

- Index and navigate project file structures
- Search for specific patterns in code
- Get detailed file summaries
- Analyze code structure and complexity
- Support for multiple programming languages
- Persistent storage of project settings

## Installation

This project uses uv for environment management and dependency installation.

### Automatic Installation

For easy installation and setup with Claude for Mac/Windows and Cursor:

**macOS/Linux:**
```bash
# Clone the repository (if you haven't already)
git clone https://github.com/your-username/code-index-mcp.git
cd code-index-mcp

# Run the installer (with an optional directory to pre-index)
chmod +x install.sh
./install.sh --index /path/to/your/project
```

**Windows:**
```powershell
# Clone the repository (if you haven't already)
git clone https://github.com/your-username/code-index-mcp.git
cd code-index-mcp

# Run the installer (with an optional directory to pre-index)
PowerShell -ExecutionPolicy Bypass -File .\install.ps1 -i "C:\path\to\your\project"
```

### Manual Installation

1. Ensure you have Python 3.10 or later installed
2. Install uv (recommended):

   ```bash
   # Windows
   powershell -c "irm https://astral.sh/uv/install.ps1 | iex"
   # macOS/Linux
   curl -LsSf https://astral.sh/uv/install.sh | sh
   ```
3. Getting the code:

   ```bash
   # Clone the repository
   git clone https://github.com/your-username/code-index-mcp.git
   ```
4. Install the package:
   ```bash
   cd code-index-mcp
   uv pip install -e .
   ```

## Usage

### Running the Server Directly

```bash
# Run directly with uv - no additional dependency installation needed
uv run run.py

# Or pre-index a directory on startup
uv run run.py --index /path/to/project
```

UV will automatically handle all dependency installations based on the project's configuration.

### Integrating with Claude Desktop

You can easily integrate Code Index MCP with Claude Desktop:

1. Ensure you have UV installed and the package is installed (see installation section above)
2. Find or create the Claude Desktop configuration file:

   - Windows: `%APPDATA%\Claude\claude_desktop_config.json`
   - macOS/Linux: `~/Library/Application Support/Claude/claude_desktop_config.json`
3. Add the following configuration (replace with your actual path):

   **For Windows**:

   ```json
   {
     "mcpServers": {
       "code-indexer": {
         "command": "uvx",
         "args": [
            "C:\\Users\\username\\path\\to\\code-index-mcp"
          ]
       }
     }
   }
   ```

   **For macOS/Linux**:

   ```json
   {
     "mcpServers": {
       "code-indexer": {
         "command": "uvx",
         "args": [
            "/Users/username/path/to/code-index-mcp"
          ]
       }
     }
   }
   ```

<<<<<<< HEAD
   **Note**: The automatic installation scripts will handle this configuration for you.
=======
   **Note**: The tool can also be run directly with `uv run run.py` which may be useful for development and debugging.
>>>>>>> 8816095c

4. Restart Claude Desktop to use Code Indexer for analyzing code projects

#### Integrating with Cursor

The integration with Cursor works similarly:

1. Find or create the Cursor MCP configuration file:

   - Windows: `%APPDATA%\Cursor\mcp_config.json`
   - macOS/Linux: `~/Library/Application Support/Cursor/mcp_config.json`

2. Add the same configuration as for Claude Desktop (the automatic installation scripts will handle this for you)

No manual dependency installation is required - UV will automatically handle all dependencies when running the server.

### Basic Workflow

1. **Set Project Path** (required first step):

   - When using for the first time, you must set the project path to analyze
   - Through Claude command: "I need to analyze a project, help me set up the project path"
   - Provide the complete project directory path
2. **Code Search**:

   - Search for specific keywords or patterns: "Search for 'function name' in the project"
   - Filter by file type: "Search for 'import' in all .py files"
3. **File Analysis**:

   - Analyze specific files: "Analyze the file src/main.py"
   - Get file summaries: "Give me a list of functions in utils/helpers.js"
4. **Project Navigation**:

   - View project structure: "Show me the structure of this project"
   - Find files matching specific patterns: "Find all test_*.py files"

## Technical Details

### Persistent Storage

All index and settings data are stored in the `.code_indexer` folder within the project directory:

- `config.json`: Project configuration information
- `file_index.pickle`: File index data
- `content_cache.pickle`: File content cache

This ensures that the entire project doesn't need to be re-indexed each time it's used.

### Dependency Management with UV

Code Index MCP uses UV for dependency management, which provides several advantages:

- Automatic dependency resolution based on project requirements
- Faster package installation and environment setup
- Consistent dependency versions via the lock file

### Supported File Types

The following file types are currently supported for indexing and analysis:

- Python (.py)
- JavaScript/TypeScript (.js, .ts, .jsx, .tsx)
- Java (.java)
- C/C++ (.c, .cpp, .h, .hpp)
- C# (.cs)
- Go (.go)
- Ruby (.rb)
- PHP (.php)
- Swift (.swift)
- Kotlin (.kt)
- Rust (.rs)
- Scala (.scala)
- Shell (.sh, .bash)
- HTML/CSS (.html, .css, .scss)
- Markdown (.md)
- JSON (.json)
- XML (.xml)
- YAML (.yml, .yaml)

## Security Considerations

- File path validation prevents directory traversal attacks
- Absolute path access is not allowed
- Project path must be explicitly set, with no default value
- The `.code_indexer` folder includes a `.gitignore` file to prevent indexing data from being committed

## Contributing

Contributions via issues or pull requests to add new features or fix bugs are welcome.

---

*For documentation in Chinese, please see [README_zh.md](README_zh.md).*<|MERGE_RESOLUTION|>--- conflicted
+++ resolved
@@ -118,11 +118,9 @@
    }
    ```
 
-<<<<<<< HEAD
-   **Note**: The automatic installation scripts will handle this configuration for you.
-=======
-   **Note**: The tool can also be run directly with `uv run run.py` which may be useful for development and debugging.
->>>>>>> 8816095c
+   **Note**: 
+   - The automatic installation scripts will handle this configuration for you.
+   - The tool can also be run directly with `uv run run.py` which may be useful for development and debugging.
 
 4. Restart Claude Desktop to use Code Indexer for analyzing code projects
 
